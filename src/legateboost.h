#ifndef __LEGATEBOOST_C_H__
#define __LEGATEBOOST_C_H__

enum LegateBoostOpCode {
  _OP_CODE_BASE = 0,
  BUILD_TREE    = 1,
  PREDICT       = 2,
  UPDATE_TREE   = 3,
<<<<<<< HEAD
  BUILD_NN      = 4,
=======
  /* special */
  ERF     = 4,
  LGAMMA  = 5,
  TGAMMA  = 6,
  DIGAMMA = 7,
  ZETA    = 8,
  /**/
  GATHER = 9,
  RBF    = 10,
>>>>>>> b76d88bb
};

#endif  // __LEGATEBOOST_C_H__<|MERGE_RESOLUTION|>--- conflicted
+++ resolved
@@ -6,9 +6,6 @@
   BUILD_TREE    = 1,
   PREDICT       = 2,
   UPDATE_TREE   = 3,
-<<<<<<< HEAD
-  BUILD_NN      = 4,
-=======
   /* special */
   ERF     = 4,
   LGAMMA  = 5,
@@ -16,9 +13,9 @@
   DIGAMMA = 7,
   ZETA    = 8,
   /**/
-  GATHER = 9,
-  RBF    = 10,
->>>>>>> b76d88bb
+  GATHER   = 9,
+  RBF      = 10,
+  BUILD_NN = 11,
 };
 
 #endif  // __LEGATEBOOST_C_H__