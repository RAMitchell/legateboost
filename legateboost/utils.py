--- conflicted
+++ resolved
@@ -1,9 +1,5 @@
 from dataclasses import dataclass
-<<<<<<< HEAD
-from typing import Any, Optional
-=======
 from typing import Any, Callable, List, Optional, Tuple
->>>>>>> 5c8dbb84
 
 import numpy as np
 
@@ -179,9 +175,6 @@
     return (y * sample_weight).sum(axis=0) / sum_w
 
 
-<<<<<<< HEAD
-def __line_search(f, eval, g, x, d, args=()):
-=======
 def __line_search(
     f: Callable[..., Tuple[float, Any]],
     eval: float,
@@ -190,29 +183,20 @@
     d: cn.ndarray,
     args: Tuple[Any, ...] = (),
 ) -> Tuple[float, float, cn.ndarray]:
->>>>>>> 5c8dbb84
     alpha = 1.0
     c = 1e-4
     rho = 0.5
     new_eval, new_g = f(x + alpha * d, *args)
     beta = c * cn.dot(g, d)
-<<<<<<< HEAD
-    while new_eval > eval + alpha * beta:
-=======
     while new_eval > eval + alpha * beta and alpha * rho > 1e-15:
->>>>>>> 5c8dbb84
         alpha *= rho
         new_eval, new_g = f(x + alpha * d, *args)
     return alpha, new_eval, new_g
 
 
-<<<<<<< HEAD
-def __vlbfgs_recursion(g, s, y):
-=======
 def __vlbfgs_recursion(
     g: cn.ndarray, s: List[cn.ndarray], y: List[cn.ndarray]
 ) -> cn.ndarray:
->>>>>>> 5c8dbb84
     m = len(s)
     if m == 0:
         return -g
@@ -221,20 +205,13 @@
     # Perform this computation using numpy to avoid Legate overhead
     # B matrix is small
     B = b.dot(b.T).__array__()
-<<<<<<< HEAD
+    # elements of B are not allowed to be near 0
+    B[(B >= 0.0) & (B < 1e-15)] = 1e-15
+    B[(B < 0.0) & (B > -1e-15)] = -1e-15
+
     delta = np.zeros(len(b))
     alpha = np.zeros(len(b))
     delta[-1] = -1.0
-
-=======
-    # elements of B are not allowed to be near 0
-    B[(B >= 0.0) & (B < 1e-15)] = 1e-15
-    B[(B < 0.0) & (B > -1e-15)] = -1e-15
-
-    delta = np.zeros(len(b))
-    alpha = np.zeros(len(b))
-    delta[-1] = -1.0
->>>>>>> 5c8dbb84
     for i in reversed(range(m)):
         alpha[i] = delta.dot(B[:, i]) / B[i, i + m]
         delta[m + i] = delta[m + i] - alpha[i]
@@ -248,13 +225,9 @@
     return cn.dot(delta, b)
 
 
-<<<<<<< HEAD
-def __lbfgs_recursion(g, s, y):
-=======
 def __lbfgs_recursion(
     g: cn.ndarray, s: List[cn.ndarray], y: List[cn.ndarray]
 ) -> cn.ndarray:
->>>>>>> 5c8dbb84
     q = g.copy()
     m = len(s)
     alpha = cn.zeros(m)
@@ -291,20 +264,13 @@
     num_iter: int
     feval: int
 
-<<<<<<< HEAD
-    def __str__(self):
-=======
     def __str__(self) -> str:
->>>>>>> 5c8dbb84
         return (
             "L-BFGS Result:\n\teval: {}\n\tnorm: {}\n\tnum_iter:"
             " {}\n\tfeval: {}".format(self.eval, self.norm, self.num_iter, self.feval)
         )
 
 
-<<<<<<< HEAD
-def lbfgs(x0, f, max_iter=100, m=10, gtol=1e-5, args=(), verbose=False):
-=======
 def lbfgs(
     x0: cn.array,
     f: Callable[..., Tuple[float, Any]],
@@ -314,7 +280,6 @@
     args: Tuple[Any, ...] = (),
     verbose: int = 0,
 ) -> LbfgsResult:
->>>>>>> 5c8dbb84
     """Minimize a function using the L-BFGS algorithm.
 
     Parameters
@@ -345,22 +310,6 @@
         `num_iter` (the number of iterations performed), and `feval` (the
         number of function evaluations performed).
     """
-<<<<<<< HEAD
-    x = x0.copy()
-
-    def count_f(x, *args):
-        count_f.count += 1
-        return f(x, *args)
-
-    count_f.count = 0
-
-    eval, g = count_f(x, *args)
-    s = []
-    y = []
-    norm = 0.0
-    for k in range(max_iter):
-        # r = __lbfgs_recursion(g, s, y)
-=======
     assert x0.ndim == 1
     x = x0.copy()
 
@@ -380,7 +329,6 @@
     y: List[cn.ndarray] = []
     norm = 0.0
     for k in range(max_iter):
->>>>>>> 5c8dbb84
         r = __vlbfgs_recursion(g, s, y)
         lr, eval, new_g = __line_search(count_f, eval, g, x, r, args=args)
         norm = cn.linalg.norm(new_g)
@@ -388,18 +336,11 @@
         x = x + s[-1]
         y.append(new_g - g)
         g = new_g
-<<<<<<< HEAD
-        if not cn.isfinite(lr) or lr < 1e-16:
-            if verbose:
-                print("L-BFGS: lr too small, ending iteration.")
-            break
-=======
         if lr < 1e-10:
             if verbose:
                 print("L-BFGS: lr too small, restarting iteration.")
             s = []
             y = []
->>>>>>> 5c8dbb84
         if verbose and k % verbose == 0:
             print(
                 "L-BFGS:\tk={}\tfeval:{:8.5}\tnorm:{:8.5f}".format(k, float(eval), norm)
@@ -410,8 +351,5 @@
             s.pop(0)
             y.pop(0)
 
-<<<<<<< HEAD
-=======
     assert x.ndim == 1
->>>>>>> 5c8dbb84
     return LbfgsResult(x, eval, norm, k + 1, count_f.count)