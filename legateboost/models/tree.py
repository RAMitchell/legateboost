--- conflicted
+++ resolved
@@ -55,19 +55,12 @@
         g: cn.ndarray,
         h: cn.ndarray,
     ) -> "Tree":
-<<<<<<< HEAD
-        # choose possible splits
-        sample_rows = self.random_state.randint(0, X.shape[0], self.max_depth)
-        split_proposals = X[sample_rows]  # may not be efficient, maybe write new task
-=======
         # dont let legate create a future - make sure at least 2 sample rows
         sample_rows = cn.array(
             self.random_state.randint(0, X.shape[0], max(2, self.max_depth))
         )
         split_proposals = gather(X, sample_rows)
 
-        num_features = X.shape[1]
->>>>>>> 2ca6a3a3
         num_outputs = g.shape[1]
 
         task = get_legate_runtime().create_auto_task(
