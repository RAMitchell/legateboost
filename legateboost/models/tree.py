import math
from enum import IntEnum
from typing import Any

import cunumeric as cn
from legate.core import TaskTarget, constant, dimension, get_legate_runtime, types

from ..library import user_context, user_lib
from ..utils import get_store
from .base_model import BaseModel


class LegateBoostOpCode(IntEnum):
    BUILD_TREE = user_lib.cffi.BUILD_TREE
    PREDICT = user_lib.cffi.PREDICT
    UPDATE_TREE = user_lib.cffi.UPDATE_TREE


<<<<<<< HEAD
# handle the case of 1 input row, where the store can be a future
# calls to partition_by_tiling will fail
def partition_if_not_future(array: cn.ndarray, shape: Tuple[int, int]) -> Any:
    store = get_store(array)
    return store.partition_by_tiling(shape)


=======
>>>>>>> 5c8dbb84
class Tree(BaseModel):
    """A structure of arrays representing a decision tree.

    A leaf node has value -1 at feature[node_idx]
    """

    leaf_value: cn.ndarray
    feature: cn.ndarray
    split_value: cn.ndarray
    gain: cn.ndarray
    hessian: cn.ndarray

    def __eq__(self, other: object) -> bool:
        if not isinstance(other, Tree):
            return NotImplemented
        eq = [cn.all(self.leaf_value == other.leaf_value)]
        eq.append(cn.all(self.feature == other.feature))
        eq.append(cn.all(self.split_value == other.split_value))
        eq.append(cn.all(self.gain == other.gain))
        eq.append(cn.all(self.hessian == other.hessian))
        return all(eq)

    def num_procs_to_use(self, num_rows: int) -> int:
        min_rows_per_worker = 10
        available_procs = len(get_legate_runtime().machine)
        return min(available_procs, int(math.ceil(num_rows / min_rows_per_worker)))

    def __init__(
        self,
        max_depth: int,
    ) -> None:
        self.max_depth = max_depth

    def fit(
        self,
        X: cn.ndarray,
        g: cn.ndarray,
        h: cn.ndarray,
    ) -> "Tree":
        # choose possible splits
        sample_rows = self.random_state.randint(0, X.shape[0], self.max_depth)
        split_proposals = X[sample_rows]  # may not be efficient, maybe write new task
        num_features = X.shape[1]
        num_outputs = g.shape[1]
        n_rows = X.shape[0]
        num_procs = self.num_procs_to_use(n_rows)
        rows_per_tile = int(cn.ceil(n_rows / num_procs))

        task = get_legate_runtime().create_manual_task(
            user_context, LegateBoostOpCode.BUILD_TREE, [num_procs, 1]
        )

        # inputs
        task.add_scalar_arg(self.max_depth, types.int32)
        task.add_input(
<<<<<<< HEAD
            partition_if_not_future(X, (rows_per_tile, num_features)),
            projection=(dimension(0), constant(0)),
        )
        task.add_input(
            partition_if_not_future(g, (rows_per_tile, num_outputs)),
            projection=(dimension(0), constant(0)),
        )
        task.add_input(
            partition_if_not_future(h, (rows_per_tile, num_outputs)),
=======
            get_store(X).partition_by_tiling((rows_per_tile, num_features)),
            projection=(dimension(0), constant(0)),
        )
        task.add_input(
            get_store(g).partition_by_tiling((rows_per_tile, num_outputs)),
            projection=(dimension(0), constant(0)),
        )
        task.add_input(
            get_store(h).partition_by_tiling((rows_per_tile, num_outputs)),
>>>>>>> 5c8dbb84
            projection=(dimension(0), constant(0)),
        )
        task.add_input(get_store(split_proposals))

        # outputs
        # force 1d arrays to be 2d otherwise we get the dreaded assert proj_id == 0
        max_nodes = 2 ** (self.max_depth + 1)
        leaf_value = get_legate_runtime().create_store(
            types.float64, (max_nodes, num_outputs)
        )
        feature = get_legate_runtime().create_store(types.int32, (max_nodes, 1))
        split_value = get_legate_runtime().create_store(types.float64, (max_nodes, 1))
        gain = get_legate_runtime().create_store(types.float64, (max_nodes, 1))
        hessian = get_legate_runtime().create_store(
            types.float64, (max_nodes, num_outputs)
        )

        # All outputs belong to a single tile on worker 0
        task.add_output(
            leaf_value.partition_by_tiling((max_nodes, num_outputs)),
            projection=(dimension(0), constant(0)),
        )
        task.add_output(
            feature.partition_by_tiling((max_nodes, 1)),
            projection=(dimension(0), constant(0)),
        )
        task.add_output(
            split_value.partition_by_tiling((max_nodes, 1)),
            projection=(dimension(0), constant(0)),
<<<<<<< HEAD
        )
        task.add_output(
            gain.partition_by_tiling((max_nodes, 1)),
            projection=(dimension(0), constant(0)),
        )
        task.add_output(
=======
        )
        task.add_output(
            gain.partition_by_tiling((max_nodes, 1)),
            projection=(dimension(0), constant(0)),
        )
        task.add_output(
>>>>>>> 5c8dbb84
            hessian.partition_by_tiling((max_nodes, num_outputs)),
            projection=(dimension(0), constant(0)),
        )

        if get_legate_runtime().machine.count(TaskTarget.GPU) > 1:
            task.add_nccl_communicator()
        elif get_legate_runtime().machine.count() > 1:
            task.add_cpu_communicator()

        task.execute()

        self.leaf_value = cn.array(leaf_value, copy=False)
        self.feature = cn.array(feature, copy=False).squeeze()
        self.split_value = cn.array(split_value, copy=False).squeeze()
        self.gain = cn.array(gain, copy=False).squeeze()
        self.hessian = cn.array(hessian, copy=False)

        return self

    def clear(self) -> None:
        self.leaf_value.fill(0)
        self.hessian.fill(0)

    def update(
        self,
        X: cn.ndarray,
        g: cn.ndarray,
        h: cn.ndarray,
    ) -> "Tree":
        num_features = X.shape[1]
        num_outputs = g.shape[1]
        n_rows = X.shape[0]
        num_procs = self.num_procs_to_use(n_rows)
        rows_per_tile = int(cn.ceil(n_rows / num_procs))

        task = get_legate_runtime().create_manual_task(
            user_context, LegateBoostOpCode.UPDATE_TREE, [num_procs, 1]
        )

        task.add_input(
<<<<<<< HEAD
            partition_if_not_future(X, (rows_per_tile, num_features)),
            projection=(dimension(0), constant(0)),
        )
        task.add_input(
            partition_if_not_future(g, (rows_per_tile, num_outputs)),
            projection=(dimension(0), constant(0)),
        )
        task.add_input(
            partition_if_not_future(h, (rows_per_tile, num_outputs)),
=======
            get_store(X).partition_by_tiling((rows_per_tile, num_features)),
            projection=(dimension(0), constant(0)),
        )
        task.add_input(
            get_store(g).partition_by_tiling((rows_per_tile, num_outputs)),
            projection=(dimension(0), constant(0)),
        )
        task.add_input(
            get_store(h).partition_by_tiling((rows_per_tile, num_outputs)),
>>>>>>> 5c8dbb84
            projection=(dimension(0), constant(0)),
        )

        # broadcast the tree structure
        task.add_input(get_store(self.feature))
        task.add_input(get_store(self.split_value))

        leaf_value = get_legate_runtime().create_store(
            types.float64, self.leaf_value.shape
        )
        hessian = get_legate_runtime().create_store(types.float64, self.hessian.shape)

        # All tree outputs belong to a single tile on worker 0
        task.add_output(
            leaf_value.partition_by_tiling(self.leaf_value.shape),
            projection=(dimension(0), constant(0)),
        )
        task.add_output(
            hessian.partition_by_tiling(self.hessian.shape),
            projection=(dimension(0), constant(0)),
        )

        # Update task has only a CPU implementation
        task.add_cpu_communicator()

        task.execute()
        self.leaf_value = cn.array(leaf_value, copy=False)
        self.hessian = cn.array(hessian, copy=False)
        return self

    def predict(self, X: cn.ndarray) -> cn.ndarray:
        n_rows = X.shape[0]
        n_features = X.shape[1]
        n_outputs = self.leaf_value.shape[1]
        num_procs = self.num_procs_to_use(n_rows)
        rows_per_tile = int(cn.ceil(n_rows / num_procs))
        task = get_legate_runtime().create_manual_task(
            user_context, LegateBoostOpCode.PREDICT, [num_procs, 1]
        )

        task.add_input(
<<<<<<< HEAD
            partition_if_not_future(X, (rows_per_tile, n_features)),
=======
            get_store(X).partition_by_tiling((rows_per_tile, n_features)),
>>>>>>> 5c8dbb84
            projection=(dimension(0), constant(0)),
        )

        # broadcast the tree structure
        task.add_input(get_store(self.leaf_value))
        task.add_input(get_store(self.feature))
        task.add_input(get_store(self.split_value))

        pred = get_legate_runtime().create_store(types.float64, (n_rows, n_outputs))
        task.add_output(
<<<<<<< HEAD
            partition_if_not_future(pred, (rows_per_tile, n_outputs)),
=======
            get_store(pred).partition_by_tiling((rows_per_tile, n_outputs)),
>>>>>>> 5c8dbb84
            projection=(dimension(0), constant(0)),
        )
        task.execute()
        return cn.array(pred)

    def is_leaf(self, id: int) -> Any:
        return self.feature[id] == -1

    def left_child(self, id: int) -> int:
        return id * 2 + 1

    def right_child(self, id: int) -> int:
        return id * 2 + 2

    def __str__(self) -> str:
        def format_vector(v: cn.ndarray) -> str:
            if cn.isscalar(v):
                return "{:0.4f}".format(v)
            return "[" + ",".join(["{:0.4f}".format(x) for x in v]) + "]"

        def recurse_print(id: int, depth: int) -> str:
            if self.is_leaf(id):
                text = "\t" * depth + "{}:leaf={},hess={}\n".format(
                    id,
                    format_vector(self.leaf_value[id]),
                    format_vector(self.hessian[id]),
                )
            else:
                text = (
                    "\t" * depth
                    + "{}:[f{}<={:0.4f}] yes={},no={},gain={:0.4f},hess={}\n".format(
                        id,
                        self.feature[id],
                        self.split_value[id],
                        self.left_child(id),
                        self.right_child(id),
                        self.gain[id],
                        self.hessian[id],
                    )
                )
                text += recurse_print(self.left_child(id), depth + 1)
                text += recurse_print(self.right_child(id), depth + 1)
            return text

        return recurse_print(0, 0)<|MERGE_RESOLUTION|>--- conflicted
+++ resolved
@@ -16,16 +16,6 @@
     UPDATE_TREE = user_lib.cffi.UPDATE_TREE
 
 
-<<<<<<< HEAD
-# handle the case of 1 input row, where the store can be a future
-# calls to partition_by_tiling will fail
-def partition_if_not_future(array: cn.ndarray, shape: Tuple[int, int]) -> Any:
-    store = get_store(array)
-    return store.partition_by_tiling(shape)
-
-
-=======
->>>>>>> 5c8dbb84
 class Tree(BaseModel):
     """A structure of arrays representing a decision tree.
 
@@ -81,17 +71,6 @@
         # inputs
         task.add_scalar_arg(self.max_depth, types.int32)
         task.add_input(
-<<<<<<< HEAD
-            partition_if_not_future(X, (rows_per_tile, num_features)),
-            projection=(dimension(0), constant(0)),
-        )
-        task.add_input(
-            partition_if_not_future(g, (rows_per_tile, num_outputs)),
-            projection=(dimension(0), constant(0)),
-        )
-        task.add_input(
-            partition_if_not_future(h, (rows_per_tile, num_outputs)),
-=======
             get_store(X).partition_by_tiling((rows_per_tile, num_features)),
             projection=(dimension(0), constant(0)),
         )
@@ -101,7 +80,6 @@
         )
         task.add_input(
             get_store(h).partition_by_tiling((rows_per_tile, num_outputs)),
->>>>>>> 5c8dbb84
             projection=(dimension(0), constant(0)),
         )
         task.add_input(get_store(split_proposals))
@@ -131,21 +109,12 @@
         task.add_output(
             split_value.partition_by_tiling((max_nodes, 1)),
             projection=(dimension(0), constant(0)),
-<<<<<<< HEAD
         )
         task.add_output(
             gain.partition_by_tiling((max_nodes, 1)),
             projection=(dimension(0), constant(0)),
         )
         task.add_output(
-=======
-        )
-        task.add_output(
-            gain.partition_by_tiling((max_nodes, 1)),
-            projection=(dimension(0), constant(0)),
-        )
-        task.add_output(
->>>>>>> 5c8dbb84
             hessian.partition_by_tiling((max_nodes, num_outputs)),
             projection=(dimension(0), constant(0)),
         )
@@ -186,17 +155,6 @@
         )
 
         task.add_input(
-<<<<<<< HEAD
-            partition_if_not_future(X, (rows_per_tile, num_features)),
-            projection=(dimension(0), constant(0)),
-        )
-        task.add_input(
-            partition_if_not_future(g, (rows_per_tile, num_outputs)),
-            projection=(dimension(0), constant(0)),
-        )
-        task.add_input(
-            partition_if_not_future(h, (rows_per_tile, num_outputs)),
-=======
             get_store(X).partition_by_tiling((rows_per_tile, num_features)),
             projection=(dimension(0), constant(0)),
         )
@@ -206,7 +164,6 @@
         )
         task.add_input(
             get_store(h).partition_by_tiling((rows_per_tile, num_outputs)),
->>>>>>> 5c8dbb84
             projection=(dimension(0), constant(0)),
         )
 
@@ -248,11 +205,7 @@
         )
 
         task.add_input(
-<<<<<<< HEAD
-            partition_if_not_future(X, (rows_per_tile, n_features)),
-=======
             get_store(X).partition_by_tiling((rows_per_tile, n_features)),
->>>>>>> 5c8dbb84
             projection=(dimension(0), constant(0)),
         )
 
@@ -263,11 +216,7 @@
 
         pred = get_legate_runtime().create_store(types.float64, (n_rows, n_outputs))
         task.add_output(
-<<<<<<< HEAD
-            partition_if_not_future(pred, (rows_per_tile, n_outputs)),
-=======
             get_store(pred).partition_by_tiling((rows_per_tile, n_outputs)),
->>>>>>> 5c8dbb84
             projection=(dimension(0), constant(0)),
         )
         task.execute()
