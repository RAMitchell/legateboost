--- conflicted
+++ resolved
@@ -166,12 +166,8 @@
         # internally there is no third dimension
         # reshape this nicely for the user so mean and variance have their own dimension
         pred = pred.reshape((pred.shape[0], pred.shape[1] // 2, 2))
-<<<<<<< HEAD
-        pred[:, :, 1] = cn.maximum(pred[:, :, 1], 1e-3)
-=======
         # don't let the variance go to zero
         pred[:, :, 1] = cn.maximum(pred[:, :, 1], -5)
->>>>>>> 444effc1
         return pred
 
 
