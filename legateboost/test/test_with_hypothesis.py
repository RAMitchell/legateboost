import numpy as np
from hypothesis import HealthCheck, Verbosity, assume, given, settings, strategies as st
from sklearn.preprocessing import StandardScaler

import legateboost as lb
from legate.core import TaskTarget, get_legate_runtime

from .utils import non_increasing, sanity_check_models

np.set_printoptions(threshold=10, edgeitems=1)

# adjust max_examples to control runtime
settings.register_profile(
    "local",
    max_examples=50,
    deadline=5000,
    verbosity=Verbosity.verbose,
    suppress_health_check=(HealthCheck.too_slow,),
    print_blob=True,
)

settings.load_profile("local")


@st.composite
def tree_strategy(draw):
<<<<<<< HEAD
    max_depth = draw(st.integers(1, 9))
    alpha = draw(st.floats(0.0, 1.0))
    split_samples = draw(st.integers(1, 1000))
    return lb.models.Tree(max_depth=max_depth, alpha=alpha, split_samples=split_samples)
=======
    if get_legate_runtime().machine.count(TaskTarget.GPU) > 0:
        max_depth = draw(st.integers(1, 12))
    else:
        max_depth = draw(st.integers(1, 6))
    return lb.models.Tree(max_depth=max_depth)
>>>>>>> 19fbce74


@st.composite
def nn_strategy(draw):
    alpha = draw(st.floats(0.0, 1.0))
    hidden_layer_sizes = draw(st.sampled_from([(), (100,), (100, 100), (10, 10, 10)]))
    # max iter needs to be sufficiently large, otherwise the models can make the loss
    # worse (from a bad initialization)
    max_iter = 200
    return lb.models.NN(
        alpha=alpha, hidden_layer_sizes=hidden_layer_sizes, max_iter=max_iter
    )


@st.composite
def linear_strategy(draw):
    alpha = draw(st.floats(0.0, 1.0))
    return lb.models.Linear(alpha=alpha)


@st.composite
def krr_strategy(draw):
    if draw(st.booleans()):
        sigma = draw(st.floats(0.1, 1.0))
    else:
        sigma = None
    alpha = draw(st.floats(0.0, 1.0))
    components = draw(st.integers(2, 10))
    return lb.models.KRR(n_components=components, alpha=alpha, sigma=sigma)


@st.composite
def base_model_strategy(draw):
    available_strategies = [tree_strategy(), linear_strategy(), krr_strategy()]
    # NN is disabled for CPU as it takes way too long
    if get_legate_runtime().machine.count(TaskTarget.GPU) > 0:
        available_strategies.append(nn_strategy())

    n = draw(st.integers(1, 5))
    base_models = ()
    for _ in range(n):
        base_models += (draw(st.one_of(available_strategies)),)
    return base_models


general_model_param_strategy = st.fixed_dictionaries(
    {
        "n_estimators": st.integers(1, 10),
        "base_models": base_model_strategy(),
        "init": st.sampled_from([None, "average"]),
        "random_state": st.integers(0, 10000),
    }
)

regression_param_strategy = st.fixed_dictionaries(
    {
        "objective": st.sampled_from(["squared_error", "normal", "quantile"]),
        "learning_rate": st.floats(0.01, 0.1),
    }
)


@st.composite
def regression_real_dataset_strategy(draw):
    from sklearn.datasets import fetch_california_housing, load_diabetes
    from sklearn.preprocessing import normalize

    name = draw(st.sampled_from(["california_housing", "diabetes"]))
    if name == "california_housing":
        return fetch_california_housing(return_X_y=True)
    elif name == "diabetes":
        X, y = load_diabetes(return_X_y=True)
        return X, normalize(y.reshape(-1, 1), axis=0).reshape(-1)


@st.composite
def regression_generated_dataset_strategy(draw):
    num_outputs = draw(st.integers(1, 5))
    num_features = draw(st.integers(1, 25))
    num_rows = draw(st.integers(10, 5000))
    np.random.seed(2)
    X = np.random.random((num_rows, num_features))
    y = np.random.random((X.shape[0], num_outputs))

    dtype = draw(st.sampled_from([np.float32, np.float64]))
    return X.astype(dtype), y.astype(dtype)


@st.composite
def regression_dataset_strategy(draw):
    X, y = draw(
        st.one_of(
            [
                regression_generated_dataset_strategy(),
                regression_real_dataset_strategy(),
            ]
        )
    )
    if draw(st.booleans()):
        w = np.random.random(y.shape[0])
    else:
        w = None

    X = StandardScaler().fit_transform(X)
    return X, y, w


@given(
    general_model_param_strategy,
    regression_param_strategy,
    regression_dataset_strategy(),
)
def test_regressor(model_params, regression_params, regression_dataset):
    X, y, w = regression_dataset
    eval_result = {}
    assume(regression_params["objective"] != "quantile" or y.ndim == 1)
    # training can diverge with normal objective and no init
    assume(
        regression_params["objective"] != "normal" or model_params["init"] == "average"
    )
    model = lb.LBRegressor(**model_params, **regression_params, verbose=True).fit(
        X, y, sample_weight=w, eval_result=eval_result
    )
    model.predict(X)
    loss = next(iter(eval_result["train"].values()))
    assert non_increasing(loss, tol=1e-2)
    sanity_check_models(model)


classification_param_strategy = st.fixed_dictionaries(
    {
        "objective": st.sampled_from(["log_loss", "exp"]),
        # we can technically have up to learning rate 1.0, however
        #  some problems may not converge (e.g. multiclass classification
        #  with many classes) unless the learning rate is sufficiently small
        "learning_rate": st.floats(0.01, 0.1),
    }
)


@st.composite
def classification_real_dataset_strategy(draw):
    from sklearn.datasets import fetch_covtype, load_breast_cancer
    from sklearn.preprocessing import normalize

    name = draw(st.sampled_from(["covtype", "breast_cancer"]))
    if name == "covtype":
        X, y = fetch_covtype(return_X_y=True, as_frame=False)
        # using the full dataset is somewhat slow
        X = X[0:5000]
        y = y[0:5000]
        return (normalize(X), y - 1, name)
    elif name == "breast_cancer":
        return (*load_breast_cancer(return_X_y=True, as_frame=False), name)


@st.composite
def classification_generated_dataset_strategy(draw):
    num_classes = draw(st.integers(2, 5))
    num_features = draw(st.integers(1, 25))
    num_rows = draw(st.integers(num_classes, 10000))
    np.random.seed(3)
    X = np.random.random((num_rows, num_features))
    y = np.random.randint(0, num_classes, size=X.shape[0])

    # ensure we have at least one of each class
    y[:num_classes] = np.arange(num_classes)

    X_dtype = draw(st.sampled_from([np.float32, np.float64]))
    y_dtype = draw(
        st.sampled_from(
            [np.int8, np.uint16, np.int32, np.int64, np.float32, np.float64]
        )
    )

    return (
        X.astype(X_dtype),
        y.astype(y_dtype),
        "Generated: num_classes: {}, num_features: {}, num_rows: {}".format(
            num_classes, num_features, num_rows
        ),
    )


@st.composite
def classification_dataset_strategy(draw):
    X, y, name = draw(
        st.one_of(
            [
                classification_generated_dataset_strategy(),
                classification_real_dataset_strategy(),
            ]
        )
    )
    if draw(st.booleans()):
        w = np.random.random(y.shape[0])
    else:
        w = None

    return X, y, w, name


@given(
    general_model_param_strategy,
    classification_param_strategy,
    classification_dataset_strategy(),
)
def test_classifier(
    model_params: dict, classification_params: dict, classification_dataset: tuple
) -> None:
    X, y, w, name = classification_dataset
    eval_result = {}
    model_params["n_estimators"] = 3
    model = lb.LBClassifier(**model_params, **classification_params).fit(
        X, y, sample_weight=w, eval_result=eval_result
    )
    model.predict(X)
    model.predict_proba(X)
    model.predict_raw(X)
    loss = next(iter(eval_result["train"].values()))
    # multiclass models with higher learning rates don't always converge
    if len(model.classes_) == 2:
        assert non_increasing(loss, 1e-2)<|MERGE_RESOLUTION|>--- conflicted
+++ resolved
@@ -24,18 +24,13 @@
 
 @st.composite
 def tree_strategy(draw):
-<<<<<<< HEAD
-    max_depth = draw(st.integers(1, 9))
+    if get_legate_runtime().machine.count(TaskTarget.GPU) > 0:
+        max_depth = draw(st.integers(1, 12))
+    else:
+        max_depth = draw(st.integers(1, 6))
     alpha = draw(st.floats(0.0, 1.0))
     split_samples = draw(st.integers(1, 1000))
     return lb.models.Tree(max_depth=max_depth, alpha=alpha, split_samples=split_samples)
-=======
-    if get_legate_runtime().machine.count(TaskTarget.GPU) > 0:
-        max_depth = draw(st.integers(1, 12))
-    else:
-        max_depth = draw(st.integers(1, 6))
-    return lb.models.Tree(max_depth=max_depth)
->>>>>>> 19fbce74
 
 
 @st.composite
