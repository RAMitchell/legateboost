--- conflicted
+++ resolved
@@ -47,20 +47,10 @@
     importlib.import_module(path.stem)
 
 
-<<<<<<< HEAD
-benchmark_dir = dirname / "../../benchmark"
-
-
-=======
->>>>>>> 2ca6a3a3
 def test_benchmark():
     subprocess.run(
         "legate --cpus 2 scaling.py --nrows 100 --ncols 5 --niter 2",
         shell=True,
         check=True,
-<<<<<<< HEAD
-        cwd=benchmark_dir,
-=======
         cwd=sys.path[0] + "/benchmark",
->>>>>>> 2ca6a3a3
     )