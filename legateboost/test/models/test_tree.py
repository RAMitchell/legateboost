--- conflicted
+++ resolved
@@ -3,17 +3,8 @@
 
 import cunumeric as cn
 import legateboost as lb
-<<<<<<< HEAD
 
-from ..utils import non_increasing
-=======
-from legateboost.testing.utils import check_determinism, non_increasing
-
-
-@pytest.mark.parametrize("max_depth", [0, 8])
-def test_determinism(max_depth):
-    check_determinism(lb.models.Tree(max_depth=max_depth))
->>>>>>> b9000ced
+from ..test_utils import non_increasing
 
 
 def test_basic():
